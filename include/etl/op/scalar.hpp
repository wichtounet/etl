--- conflicted
+++ resolved
@@ -110,11 +110,7 @@
      * given vector mode
      * \tparam V The vector mode
      */
-<<<<<<< HEAD
     template<vector_mode_t VV>
-=======
-    template<typename V>
->>>>>>> 0ea46491
     using vectorizable = std::true_type;
 };
 
