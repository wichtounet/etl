//=======================================================================
// Copyright (c) 2014-2016 Baptiste Wicht
// Distributed under the terms of the MIT License.
// (See accompanying file LICENSE or copy at
//  http://opensource.org/licenses/MIT)
//=======================================================================

#pragma once

#ifdef ETL_CUFFT_MODE
#include "etl/impl/cublas/cuda.hpp"
#include "etl/impl/cufft/cufft.hpp"

#ifdef ETL_CUBLAS_MODE
#include "etl/impl/cublas/cublas.hpp"
#endif

#ifndef ETL_CUBLAS_MODE
#ifndef ETL_NO_WARNINGS
#warning "Using CUBLAS with CUFFT improves the performance"
#endif
#endif

#endif

namespace etl {

namespace impl {

namespace cufft {

#ifdef ETL_CUFFT_MODE

namespace detail {

template <typename T>
void inplace_cfft1_kernel(opaque_memory<T,1>& a_gpu, std::size_t n) {
    cufft_handle handle = start_cufft();

    cufftPlan1d(&handle.get(), n, CUFFT_C2C, 1);
    cufftExecC2C(handle.get(), complex_cast(a_gpu.gpu_memory()), complex_cast(a_gpu.gpu_memory()), CUFFT_FORWARD);
}

template <typename T>
void inplace_zfft1_kernel(opaque_memory<T,1>& a_gpu, std::size_t n) {
    cufft_handle handle = start_cufft();

    cufftPlan1d(&handle.get(), n, CUFFT_Z2Z, 1);
    cufftExecZ2Z(handle.get(), complex_cast(a_gpu.gpu_memory()), complex_cast(a_gpu.gpu_memory()), CUFFT_FORWARD);
}

template <typename T, std::size_t D>
void inplace_cfft1_many_kernel(opaque_memory<T,D>& a_gpu, std::size_t batch, std::size_t n) {
    cufft_handle handle = start_cufft();

    int dims[] = {int(n)};

    cufftPlanMany(&handle.get(), 1, dims,
                  nullptr, 1, n,
                  nullptr, 1, n,
                  CUFFT_C2C, batch);

    cufftExecC2C(handle.get(), complex_cast(a_gpu.gpu_memory()), complex_cast(a_gpu.gpu_memory()), CUFFT_FORWARD);
}

template <typename T, std::size_t D>
void inplace_zfft1_many_kernel(opaque_memory<T,D>& a_gpu, std::size_t batch, std::size_t n) {
    cufft_handle handle = start_cufft();

    int dims[] = {int(n)};

    cufftPlanMany(&handle.get(), 1, dims,
                  nullptr, 1, n,
                  nullptr, 1, n,
                  CUFFT_Z2Z, batch);

    cufftExecZ2Z(handle.get(), complex_cast(a_gpu.gpu_memory()), complex_cast(a_gpu.gpu_memory()), CUFFT_FORWARD);
}

template <typename T, std::size_t D>
void inplace_cifft1_many_kernel(opaque_memory<T,D>& a_gpu, std::size_t batch, std::size_t n) {
    cufft_handle handle = start_cufft();

    int dims[] = {int(n)};

    cufftPlanMany(&handle.get(), 1, dims,
                  nullptr, 1, n,
                  nullptr, 1, n,
                  CUFFT_C2C, batch);

    cufftExecC2C(handle.get(), complex_cast(a_gpu.gpu_memory()), complex_cast(a_gpu.gpu_memory()), CUFFT_INVERSE);
}

template <typename T, std::size_t D>
void inplace_zifft1_many_kernel(opaque_memory<T,D>& a_gpu, std::size_t batch, std::size_t n) {
    cufft_handle handle = start_cufft();

    int dims[] = {int(n)};

    cufftPlanMany(&handle.get(), 1, dims,
                  nullptr, 1, n,
                  nullptr, 1, n,
                  CUFFT_Z2Z, batch);

    cufftExecZ2Z(handle.get(), complex_cast(a_gpu.gpu_memory()), complex_cast(a_gpu.gpu_memory()), CUFFT_INVERSE);
}

template <typename T>
void inplace_cifft1_kernel(opaque_memory<T,1>& a_gpu, std::size_t n) {
    cufft_handle handle = start_cufft();

    cufftPlan1d(&handle.get(), n, CUFFT_C2C, 1);
    cufftExecC2C(handle.get(), complex_cast(a_gpu.gpu_memory()), complex_cast(a_gpu.gpu_memory()), CUFFT_INVERSE);
}

template <typename T>
void inplace_zifft1_kernel(opaque_memory<T,1>& a_gpu, std::size_t n) {
    cufft_handle handle = start_cufft();

    cufftPlan1d(&handle.get(), n, CUFFT_Z2Z, 1);
    cufftExecZ2Z(handle.get(), complex_cast(a_gpu.gpu_memory()), complex_cast(a_gpu.gpu_memory()), CUFFT_INVERSE);
}

template <typename T>
inline void inplace_cfft2_kernel(opaque_memory<T,2>& a_gpu, std::size_t d1, std::size_t d2) {
    cufft_handle handle = start_cufft();

    cufftPlan2d(&handle.get(), d1, d2, CUFFT_C2C);
    cufftExecC2C(handle.get(), complex_cast(a_gpu.gpu_memory()), complex_cast(a_gpu.gpu_memory()), CUFFT_FORWARD);
}

template <typename T>
inline void inplace_zfft2_kernel(opaque_memory<T,2>& a_gpu, std::size_t d1, std::size_t d2) {
    cufft_handle handle = start_cufft();

    cufftPlan2d(&handle.get(), d1, d2, CUFFT_Z2Z);
    cufftExecZ2Z(handle.get(), complex_cast(a_gpu.gpu_memory()), complex_cast(a_gpu.gpu_memory()), CUFFT_FORWARD);
}

template <typename T, std::size_t D>
void inplace_cfft2_many_kernel(opaque_memory<T,D>& a_gpu, std::size_t batch, std::size_t d1, std::size_t d2) {
    cufft_handle handle = start_cufft();

    int dims[] = {int(d1), int(d2)};

    cufftPlanMany(&handle.get(), 2, dims, nullptr, 1, d1 * d2, nullptr, 1, d1 * d2, CUFFT_C2C, batch);
    cufftExecC2C(handle.get(), complex_cast(a_gpu.gpu_memory()), complex_cast(a_gpu.gpu_memory()), CUFFT_FORWARD);
}

template <typename T, std::size_t D>
void inplace_zfft2_many_kernel(opaque_memory<T,D>& a_gpu, std::size_t batch, std::size_t d1, std::size_t d2) {
    cufft_handle handle = start_cufft();

    int dims[] = {int(d1), int(d2)};

    cufftPlanMany(&handle.get(), 2, dims,
                  nullptr, 1, d1 * d2,
                  nullptr, 1, d1 * d2,
                  CUFFT_Z2Z, batch);

    cufftExecZ2Z(handle.get(), complex_cast(a_gpu.gpu_memory()), complex_cast(a_gpu.gpu_memory()), CUFFT_FORWARD);
}

template <typename T, std::size_t D>
void inplace_cifft2_many_kernel(opaque_memory<T,D>& a_gpu, std::size_t batch, std::size_t d1, std::size_t d2) {
    cufft_handle handle = start_cufft();

    int dims[] = {int(d1), int(d2)};

    cufftPlanMany(&handle.get(), 2, dims, nullptr, 1, d1 * d2, nullptr, 1, d1 * d2, CUFFT_C2C, batch);
    cufftExecC2C(handle.get(), complex_cast(a_gpu.gpu_memory()), complex_cast(a_gpu.gpu_memory()), CUFFT_INVERSE);
}

template <typename T, std::size_t D>
void inplace_zifft2_many_kernel(opaque_memory<T,D>& a_gpu, std::size_t batch, std::size_t d1, std::size_t d2) {
    cufft_handle handle = start_cufft();

    int dims[] = {int(d1), int(d2)};

    cufftPlanMany(&handle.get(), 2, dims,
                  nullptr, 1, d1 * d2,
                  nullptr, 1, d1 * d2,
                  CUFFT_Z2Z, batch);

    cufftExecZ2Z(handle.get(), complex_cast(a_gpu.gpu_memory()), complex_cast(a_gpu.gpu_memory()), CUFFT_INVERSE);
}

template <typename T>
void inplace_cifft2_kernel(opaque_memory<T,2>& a_gpu, std::size_t d1, std::size_t d2) {
    cufft_handle handle = start_cufft();

    cufftPlan2d(&handle.get(), d1, d2, CUFFT_C2C);
    cufftExecC2C(handle.get(), complex_cast(a_gpu.gpu_memory()), complex_cast(a_gpu.gpu_memory()), CUFFT_INVERSE);
}

template <typename T>
void inplace_zifft2_kernel(opaque_memory<T,2>& a_gpu, std::size_t d1, std::size_t d2) {
    cufft_handle handle = start_cufft();

    cufftPlan2d(&handle.get(), d1, d2, CUFFT_Z2Z);
    cufftExecZ2Z(handle.get(), complex_cast(a_gpu.gpu_memory()), complex_cast(a_gpu.gpu_memory()), CUFFT_INVERSE);
}

inline cufftResult cufft_exec_c2c(cufftHandle plan, cufftComplex* idata, cufftComplex* odata, int direction){
    return cufftExecC2C(plan, idata, odata, direction);
}

inline cufftResult cufft_exec_c2c(cufftHandle plan, cufftDoubleComplex* idata, cufftDoubleComplex* odata, int direction){
    return cufftExecZ2Z(plan, idata, odata, direction);
}

template <typename T>
void conv2_full_kernel(const T* a, std::size_t m1, std::size_t m2, const T* b, std::size_t n1, std::size_t n2, T* c, T beta) {
    const std::size_t s1 = m1 + n1 - 1;
    const std::size_t s2 = m2 + n2 - 1;
    const std::size_t size = s1 * s2;

    auto handle = start_cufft();

    dyn_vector<etl::complex<T>> a_padded(size);
    dyn_vector<etl::complex<T>> b_padded(size);

    for (std::size_t i = 0; i < m1; ++i) {
        direct_copy_n(a + i * m2, a_padded.memory_start() + i * s2, m2);
    }

    for (std::size_t i = 0; i < n1; ++i) {
        direct_copy_n(b + i * n2, b_padded.memory_start() + i * s2, n2);
    }

    auto gpu_a = a_padded.direct();
    auto gpu_b = b_padded.direct();

    gpu_a.gpu_allocate_copy();
    gpu_b.gpu_allocate_copy();

    cufftPlan2d(&handle.get(), s1, s2, is_single_precision_t<T>::value ? CUFFT_C2C : CUFFT_Z2Z);

    cufft_exec_c2c(handle.get(), complex_cast(gpu_a.gpu_memory()), complex_cast(gpu_a.gpu_memory()), CUFFT_FORWARD);
    cufft_exec_c2c(handle.get(), complex_cast(gpu_b.gpu_memory()), complex_cast(gpu_b.gpu_memory()), CUFFT_FORWARD);

    gpu_a.gpu_copy_from();
    gpu_b.gpu_copy_from();

    a_padded *= b_padded;

    gpu_a.gpu_copy_to(); //Refresh the GPU memory

    cufft_exec_c2c(handle.get(), complex_cast(gpu_a.gpu_memory()), complex_cast(gpu_a.gpu_memory()), CUFFT_INVERSE);

    gpu_a.gpu_copy_from();

    if(beta == T(0.0)){
        for (std::size_t i = 0; i < size; ++i) {
            c[i] = a_padded[i].real * (T(1.0) / size);
        }
    } else {
        for (std::size_t i = 0; i < size; ++i) {
            c[i] = beta * c[i] + a_padded[i].real * (T(1.0) / size);
        }
    }
}

} //End of namespace detail

/*!
 * \brief Perform the 1D FFT on a and store the result in c
 * \param a The input expression
 * \param c The output expression
 */
template <typename A, typename C, cpp_enable_if(all_single_precision<A>::value)>
void fft1(A&& a, C&& c) {
    direct_copy(a.memory_start(), a.memory_end(), c.memory_start());

    auto c_gpu = c.direct();

    c_gpu.gpu_allocate_copy_if_necessary();

    detail::inplace_cfft1_kernel(c_gpu, etl::size(a));
}

/*!
 * \brief Perform the 1D FFT on a and store the result in c
 * \param a The input expression
 * \param c The output expression
 */
template <typename A, typename C, cpp_enable_if(all_double_precision<A>::value)>
void fft1(A&& a, C&& c) {
    direct_copy(a.memory_start(), a.memory_end(), c.memory_start());

    auto c_gpu = c.direct();

    c_gpu.gpu_allocate_copy_if_necessary();

    detail::inplace_zfft1_kernel(c_gpu, etl::size(a));
}

/*!
 * \brief Perform the 1D FFT on a and store the result in c
 * \param a The input expression
 * \param c The output expression
 */
template <typename A, typename C, cpp_enable_if(all_complex_single_precision<A>::value)>
void fft1(A&& a, C&& c) {
    auto a_gpu = a.direct();
    auto c_gpu = c.direct();

    a_gpu.gpu_allocate_copy_if_necessary();

    detail::inplace_cfft1_kernel(a_gpu, etl::size(a));

    c_gpu.gpu_reallocate(a_gpu.gpu_release());
}

/*!
 * \brief Perform the 1D FFT on a and store the result in c
 * \param a The input expression
 * \param c The output expression
 */
template <typename A, typename C, cpp_enable_if(all_complex_double_precision<A>::value)>
void fft1(A&& a, C&& c) {
    auto a_gpu = a.direct();
    auto c_gpu = c.direct();

    a_gpu.gpu_allocate_copy_if_necessary();

    detail::inplace_zfft1_kernel(a_gpu, etl::size(a));

    c_gpu.gpu_reallocate(a_gpu.gpu_release());
}

/*!
 * \brief Perform many 1D FFT on a and store the result in c
 * \param a The input expression
 * \param c The output expression
 *
 * The first dimension of a and c are considered batch dimensions
 */
template <typename A, typename C, cpp_enable_if(all_single_precision<A>::value)>
void fft1_many(A&& a, C&& c) {
    static constexpr std::size_t N = decay_traits<A>::dimensions();

    auto c_gpu = c.direct();

    std::size_t n     = etl::dim<N - 1>(a); //Size of the transform
    std::size_t batch = etl::size(a) / n;   //Number of batch

    direct_copy(a.memory_start(), a.memory_end(), c.memory_start());

    c_gpu.gpu_allocate_copy_if_necessary();

    detail::inplace_cfft1_many_kernel(c_gpu, batch, n);
}

/*!
 * \brief Perform many 1D FFT on a and store the result in c
 * \param a The input expression
 * \param c The output expression
 *
 * The first dimension of a and c are considered batch dimensions
 */
template <typename A, typename C, cpp_enable_if(all_double_precision<A>::value)>
void fft1_many(A&& a, C&& c) {
    static constexpr std::size_t N = decay_traits<A>::dimensions();

    auto c_gpu = c.direct();

    std::size_t n     = etl::dim<N - 1>(a); //Size of the transform
    std::size_t batch = etl::size(a) / n;   //Number of batch

    direct_copy(a.memory_start(), a.memory_end(), c.memory_start());

    c_gpu.gpu_allocate_copy_if_necessary();

    detail::inplace_zfft1_many_kernel(c_gpu, batch, n);
}

/*!
 * \brief Perform many 1D FFT on a and store the result in c
 * \param a The input expression
 * \param c The output expression
 *
 * The first dimension of a and c are considered batch dimensions
 */
template <typename A, typename C, cpp_enable_if(all_complex_single_precision<A>::value)>
void fft1_many(A&& a, C&& c) {
    static constexpr std::size_t N = decay_traits<A>::dimensions();

    auto a_gpu = a.direct();
    auto c_gpu = c.direct();

    std::size_t n     = etl::dim<N - 1>(a); //Size of the transform
    std::size_t batch = etl::size(a) / n;   //Number of batch

    a_gpu.gpu_allocate_copy_if_necessary();

    detail::inplace_cfft1_many_kernel(a_gpu, batch, n);

    c_gpu.gpu_reallocate(a_gpu.gpu_release());
}

/*!
 * \brief Perform many 1D FFT on a and store the result in c
 * \param a The input expression
 * \param c The output expression
 *
 * The first dimension of a and c are considered batch dimensions
 */
template <typename A, typename C, cpp_enable_if(all_complex_double_precision<A>::value)>
void fft1_many(A&& a, C&& c) {
    static constexpr std::size_t N = decay_traits<A>::dimensions();

    auto a_gpu = a.direct();
    auto c_gpu = c.direct();

    std::size_t n     = etl::dim<N - 1>(a); //Size of the transform
    std::size_t batch = etl::size(a) / n;   //Number of batch

    a_gpu.gpu_allocate_copy_if_necessary();

    detail::inplace_zfft1_many_kernel(a_gpu, batch, n);

    c_gpu.gpu_reallocate(a_gpu.gpu_release());
}

template <typename C, cpp_enable_if(all_complex_single_precision<C>::value)>
void scale_back(C&& c, float factor) {
    auto c_gpu = c.direct();

#ifdef ETL_CUBLAS_MODE
    impl::cublas::cublas_handle handle = impl::cublas::start_cublas();

    cuComplex alpha = make_cuComplex(factor, 0.0);
    cublasCscal(handle.get(), etl::size(c), &alpha, reinterpret_cast<cuComplex*>(c_gpu.gpu_memory()), 1);
#else
    //Copy from GPU and scale on CPU
    c_gpu.gpu_copy_from();
    c *= factor;

    //The GPU memory is not up-to-date => throw it away
    c_gpu.gpu_evict();
#endif
}

template <typename C, cpp_enable_if(all_complex_double_precision<C>::value)>
void scale_back(C&& c, double factor) {
    auto c_gpu = c.direct();

#ifdef ETL_CUBLAS_MODE
    impl::cublas::cublas_handle handle = impl::cublas::start_cublas();

    cuDoubleComplex alpha = make_cuDoubleComplex(factor, 0.0);
    cublasZscal(handle.get(), etl::size(c), &alpha, reinterpret_cast<cuDoubleComplex*>(c_gpu.gpu_memory()), 1);
#else
    //Copy from GPU and scale on CPU
    c_gpu.gpu_copy_from();
    c *= factor;

    //The GPU memory is not up-to-date => throw it away
    c_gpu.gpu_evict();
#endif
}

template <typename C>
void scale_back(C&& c) {
    scale_back(std::forward<C>(c), 1.0 / etl::size(c));
}

template <typename A, typename C, cpp_enable_if(all_complex_single_precision<A>::value)>
void scale_back_real(A&& a, C&& c) {
    auto a_gpu = a.direct();

#ifdef ETL_CUBLAS_MODE
    auto c_gpu = c.direct();

    c_gpu.gpu_allocate_if_necessary();

    impl::cublas::cublas_handle handle = impl::cublas::start_cublas();

    //Copy the real part of a to c
    cublasScopy(handle.get(), etl::size(c), reinterpret_cast<float*>(a_gpu.gpu_memory()), 2, reinterpret_cast<float*>(c_gpu.gpu_memory()), 1);

    //Scale c
    float alpha = 1.0 / etl::size(c);
    cublasSscal(handle.get(), etl::size(c), &alpha, c_gpu.gpu_memory(), 1);
#else
    auto tmp = allocate<std::complex<float>>(etl::size(a));

    cuda_check(cudaMemcpy(tmp.get(), a_gpu.gpu_memory(), etl::size(c) * sizeof(value_t<A>), cudaMemcpyDeviceToHost));

    for (std::size_t i = 0; i < etl::size(a); ++i) {
        c[i] = tmp[i].real() / etl::size(a);
    }
#endif
}

template <typename A, typename C, cpp_enable_if(all_complex_double_precision<A>::value)>
void scale_back_real(A&& a, C&& c) {
    auto a_gpu = a.direct();

#ifdef ETL_CUBLAS_MODE
    auto c_gpu = c.direct();

    c_gpu.gpu_allocate_if_necessary();

    impl::cublas::cublas_handle handle = impl::cublas::start_cublas();

    //Copy the real part of a to c
    cublasDcopy(handle.get(), etl::size(c), reinterpret_cast<double*>(a_gpu.gpu_memory()), 2, reinterpret_cast<double*>(c_gpu.gpu_memory()), 1);

    //Scale c
    double alpha = 1.0 / etl::size(c);
    cublasDscal(handle.get(), etl::size(c), &alpha, c_gpu.gpu_memory(), 1);
#else
    auto tmp = allocate<std::complex<double>>(etl::size(a));

    cuda_check(cudaMemcpy(tmp.get(), a_gpu.gpu_memory(), etl::size(c) * sizeof(value_t<A>), cudaMemcpyDeviceToHost));

    for (std::size_t i = 0; i < etl::size(a); ++i) {
        c[i] = tmp[i].real() / etl::size(a);
    }
#endif
}

/*!
 * \brief Perform the 1D Inverse FFT on a and store the result in c
 * \param a The input expression
 * \param c The output expression
 */
template <typename A, typename C, cpp_enable_if(all_complex_single_precision<A>::value)>
void ifft1(A&& a, C&& c) {
    auto a_gpu = a.direct();
    auto c_gpu = c.direct();

    a_gpu.gpu_allocate_copy_if_necessary();

    detail::inplace_cifft1_kernel(a_gpu, etl::size(a));

    c_gpu.gpu_reallocate(a_gpu.gpu_release());

    scale_back(c);
}

/*!
 * \brief Perform the 1D Inverse FFT on a and store the result in c
 * \param a The input expression
 * \param c The output expression
 */
template <typename A, typename C, cpp_enable_if(all_complex_double_precision<A>::value)>
void ifft1(A&& a, C&& c) {
    auto a_gpu = a.direct();
    auto c_gpu = c.direct();

    a_gpu.gpu_allocate_copy_if_necessary();

    detail::inplace_zifft1_kernel(a_gpu, etl::size(a));

    c_gpu.gpu_reallocate(a_gpu.gpu_release());

    scale_back(c);
}

/*!
 * \brief Perform the 1D Inverse FFT on a and store the real part of the result in c
 * \param a The input expression
 * \param c The output expression
 */
template <typename A, typename C, cpp_enable_if(all_complex_single_precision<A>::value)>
void ifft1_real(A&& a, C&& c) {
    auto a_gpu = a.direct();

    a_gpu.gpu_allocate_copy_if_necessary();

    detail::inplace_cifft1_kernel(a_gpu, etl::size(a));

    scale_back_real(a, c);
}

/*!
 * \brief Perform the 1D Inverse FFT on a and store the real part of the result in c
 * \param a The input expression
 * \param c The output expression
 */
template <typename A, typename C, cpp_enable_if(all_complex_double_precision<A>::value)>
void ifft1_real(A&& a, C&& c) {
    auto a_gpu = a.direct();

    a_gpu.gpu_allocate_copy_if_necessary();

    detail::inplace_zifft1_kernel(a_gpu, etl::size(a));

    scale_back_real(a, c);
}

/*!
 * \brief Perform many 1D Inverse FFT on a and store the result in c
 * \param a The input expression
 * \param c The output expression
 *
 * The first dimension of a and c are considered batch dimensions
 */
template <typename A, typename C, cpp_enable_if(all_complex_single_precision<A>::value)>
void ifft1_many(A&& a, C&& c) {
    static constexpr std::size_t N = decay_traits<A>::dimensions();

    auto a_gpu = a.direct();
    auto c_gpu = c.direct();

    std::size_t n     = etl::dim<N - 1>(a); //Size of the transform
    std::size_t batch = etl::size(a) / n;   //Number of batch

    a_gpu.gpu_allocate_copy_if_necessary();

    detail::inplace_cifft1_many_kernel(a_gpu, batch, n);

    c_gpu.gpu_reallocate(a_gpu.gpu_release());

    scale_back(c, 1.0 / double(n));
}

/*!
 * \brief Perform many 1D Inverse FFT on a and store the result in c
 * \param a The input expression
 * \param c The output expression
 *
 * The first dimension of a and c are considered batch dimensions
 */
template <typename A, typename C, cpp_enable_if(all_complex_double_precision<A>::value)>
void ifft1_many(A&& a, C&& c) {
    static constexpr std::size_t N = decay_traits<A>::dimensions();

    auto a_gpu = a.direct();
    auto c_gpu = c.direct();

    std::size_t n     = etl::dim<N - 1>(a); //Size of the transform
    std::size_t batch = etl::size(a) / n;   //Number of batch

    a_gpu.gpu_allocate_copy_if_necessary();

    detail::inplace_zifft1_many_kernel(a_gpu, batch, n);

    c_gpu.gpu_reallocate(a_gpu.gpu_release());

    scale_back(c, 1.0 / double(n));
}

<<<<<<< HEAD
template <typename A, typename B, typename C>
=======
/*!
 * \brief Perform the 1D full convolution of a with b and store the result in c
 * \param a The input matrix
 * \param b The kernel matrix
 * \param c The output matrix
 */
template <typename A, typename B, typename C, cpp_enable_if(all_single_precision<A>::value)>
>>>>>>> 4bf9a234
void conv1_full(A&& a, B&& b, C&& c) {
    using type = value_t<A>;

    auto handle = start_cufft();

    const std::size_t size     = etl::size(c);

    //Note: use of value_t to make the type dependent!
    dyn_vector<etl::complex<type>> a_padded(size);
    dyn_vector<etl::complex<type>> b_padded(size);

    direct_copy(a.memory_start(), a.memory_end(), a_padded.memory_start());
    direct_copy(b.memory_start(), b.memory_end(), b_padded.memory_start());

    auto gpu_a = a_padded.direct();
    auto gpu_b = b_padded.direct();

    gpu_a.gpu_allocate_copy();
    gpu_b.gpu_allocate_copy();

<<<<<<< HEAD
    auto cufft_type = is_single_precision_t<type>::value ? CUFFT_C2C : CUFFT_Z2Z;
=======
    cufftPlan1d(&handle.get(), size, CUFFT_C2C, 1);

    cufftExecC2C(handle.get(), complex_cast(gpu_a.gpu_memory()), complex_cast(gpu_a.gpu_memory()), CUFFT_FORWARD);
    cufftExecC2C(handle.get(), complex_cast(gpu_b.gpu_memory()), complex_cast(gpu_b.gpu_memory()), CUFFT_FORWARD);

    gpu_a.gpu_copy_from();
    gpu_b.gpu_copy_from();

    a_padded *= b_padded;

    gpu_a.gpu_copy_to(); //Refresh the GPU memory

    cufftExecC2C(handle.get(), complex_cast(gpu_a.gpu_memory()), complex_cast(gpu_a.gpu_memory()), CUFFT_INVERSE);

    gpu_a.gpu_copy_from();

    for (std::size_t i = 0; i < size; ++i) {
        c[i] = a_padded[i].real * (1.0 / size);
    }

    //Get rid of the GPU memory
    gpu_a.gpu_evict();
    gpu_b.gpu_evict();
}

/*!
 * \brief Perform the 1D full convolution of a with b and store the result in c
 * \param a The input matrix
 * \param b The kernel matrix
 * \param c The output matrix
 */
template <typename A, typename B, typename C, cpp_enable_if(all_double_precision<A>::value)>
void conv1_full(A&& a, B&& b, C&& c) {
    using type = value_t<A>;

    auto handle = start_cufft();

    const std::size_t size     = etl::size(c);

    //Note: use of value_t to make the type dependent!
    dyn_vector<etl::complex<type>> a_padded(size);
    dyn_vector<etl::complex<type>> b_padded(size);

    direct_copy(a.memory_start(), a.memory_end(), a_padded.memory_start());
    direct_copy(b.memory_start(), b.memory_end(), b_padded.memory_start());

    auto gpu_a = a_padded.direct();
    auto gpu_b = b_padded.direct();

    gpu_a.gpu_allocate_copy();
    gpu_b.gpu_allocate_copy();
>>>>>>> 4bf9a234

    cufftPlan1d(&handle.get(), size, cufft_type, 1);

    detail::cufft_exec_c2c(handle.get(), complex_cast(gpu_a.gpu_memory()), complex_cast(gpu_a.gpu_memory()), CUFFT_FORWARD);
    detail::cufft_exec_c2c(handle.get(), complex_cast(gpu_b.gpu_memory()), complex_cast(gpu_b.gpu_memory()), CUFFT_FORWARD);

    gpu_a.gpu_copy_from();
    gpu_b.gpu_copy_from();

    a_padded *= b_padded;

    gpu_a.gpu_copy_to(); //Refresh the GPU memory

    detail::cufft_exec_c2c(handle.get(), complex_cast(gpu_a.gpu_memory()), complex_cast(gpu_a.gpu_memory()), CUFFT_INVERSE);

    gpu_a.gpu_copy_from();

    for (std::size_t i = 0; i < size; ++i) {
        c[i] = a_padded[i].real * (1.0 / size);
    }

    //Get rid of the GPU memory
    gpu_a.gpu_evict();
    gpu_b.gpu_evict();
}

/*!
 * \brief Perform the 2D FFT on a and store the result in c
 * \param a The input expression
 * \param c The output expression
 */
template <typename A, typename C, cpp_enable_if(all_single_precision<A>::value)>
void fft2(A&& a, C&& c) {
    direct_copy(a.memory_start(), a.memory_end(), c.memory_start());

    auto c_gpu = c.direct();

    c_gpu.gpu_allocate_copy_if_necessary();

    detail::inplace_cfft2_kernel(c_gpu, etl::dim<0>(a), etl::dim<1>(a));
}

/*!
 * \brief Perform the 2D FFT on a and store the result in c
 * \param a The input expression
 * \param c The output expression
 */
template <typename A, typename C, cpp_enable_if(all_double_precision<A>::value)>
void fft2(A&& a, C&& c) {
    direct_copy(a.memory_start(), a.memory_end(), c.memory_start());

    auto c_gpu = c.direct();

    c_gpu.gpu_allocate_copy_if_necessary();

    detail::inplace_zfft2_kernel(c_gpu, etl::dim<0>(a), etl::dim<1>(a));
}

/*!
 * \brief Perform the 2D FFT on a and store the result in c
 * \param a The input expression
 * \param c The output expression
 */
template <typename A, typename C, cpp_enable_if(all_complex_single_precision<A>::value)>
void fft2(A&& a, C&& c) {
    auto a_gpu = a.direct();
    auto c_gpu = c.direct();

    a_gpu.gpu_allocate_copy_if_necessary();

    detail::inplace_cfft2_kernel(a_gpu, etl::dim<0>(a), etl::dim<1>(a));

    c_gpu.gpu_reallocate(a_gpu.gpu_release());
}

/*!
 * \brief Perform the 2D FFT on a and store the result in c
 * \param a The input expression
 * \param c The output expression
 */
template <typename A, typename C, cpp_enable_if(all_complex_double_precision<A>::value)>
void fft2(A&& a, C&& c) {
    auto a_gpu = a.direct();
    auto c_gpu = c.direct();

    a_gpu.gpu_allocate_copy_if_necessary();

    detail::inplace_zfft2_kernel(a_gpu, etl::dim<0>(a), etl::dim<1>(a));

    c_gpu.gpu_reallocate(a_gpu.gpu_release());
}

/*!
 * \brief Perform the 2D Inverse FFT on a and store the result in c
 * \param a The input expression
 * \param c The output expression
 */
template <typename A, typename C, cpp_enable_if(all_complex_single_precision<A>::value)>
void ifft2(A&& a, C&& c) {
    auto a_gpu = a.direct();
    auto c_gpu = c.direct();

    a_gpu.gpu_allocate_copy_if_necessary();

    detail::inplace_cifft2_kernel(a_gpu, etl::dim<0>(a), etl::dim<1>(a));

    c_gpu.gpu_reallocate(a_gpu.gpu_release());

    scale_back(c);
}

/*!
 * \brief Perform the 2D Inverse FFT on a and store the result in c
 * \param a The input expression
 * \param c The output expression
 */
template <typename A, typename C, cpp_enable_if(all_complex_double_precision<A>::value)>
void ifft2(A&& a, C&& c) {
    auto a_gpu = a.direct();
    auto c_gpu = c.direct();

    a_gpu.gpu_allocate_copy_if_necessary();

    detail::inplace_zifft2_kernel(a_gpu, etl::dim<0>(a), etl::dim<1>(a));

    c_gpu.gpu_reallocate(a_gpu.gpu_release());

    scale_back(c);
}

/*!
 * \brief Perform the 2D Inverse FFT on a and store the real part of the result in c
 * \param a The input expression
 * \param c The output expression
 */
template <typename A, typename C, cpp_enable_if(all_complex_single_precision<A>::value)>
void ifft2_real(A&& a, C&& c) {
    auto a_gpu = a.direct();

    a_gpu.gpu_allocate_copy_if_necessary();

    detail::inplace_cifft2_kernel(a_gpu, etl::dim<0>(a), etl::dim<1>(a));

    scale_back_real(a, c);
}

/*!
 * \brief Perform the 2D Inverse FFT on a and store the real part of the result in c
 * \param a The input expression
 * \param c The output expression
 */
template <typename A, typename C, cpp_enable_if(all_complex_double_precision<A>::value)>
void ifft2_real(A&& a, C&& c) {
    auto a_gpu = a.direct();

    a_gpu.gpu_allocate_copy_if_necessary();

    detail::inplace_zifft2_kernel(a_gpu, etl::dim<0>(a), etl::dim<1>(a));

    scale_back_real(a, c);
}

/*!
 * \brief Perform many 2D FFT on a and store the result in c
 * \param a The input expression
 * \param c The output expression
 *
 * The first dimension of a and c are considered batch dimensions
 */
template <typename A, typename C, cpp_enable_if(all_single_precision<A>::value)>
void fft2_many(A&& a, C&& c) {
    static constexpr std::size_t N = decay_traits<A>::dimensions();

    auto c_gpu = c.direct();

    std::size_t n1    = etl::dim<N - 2>(a);       //Size of the transform
    std::size_t n2    = etl::dim<N - 1>(a);       //Size of the transform
    std::size_t batch = etl::size(a) / (n1 * n2); //Number of batch

    direct_copy(a.memory_start(), a.memory_end(), c.memory_start());

    c_gpu.gpu_allocate_copy_if_necessary();

    detail::inplace_cfft2_many_kernel(c_gpu, batch, n1, n2);
}

/*!
 * \brief Perform many 2D FFT on a and store the result in c
 * \param a The input expression
 * \param c The output expression
 *
 * The first dimension of a and c are considered batch dimensions
 */
template <typename A, typename C, cpp_enable_if(all_double_precision<A>::value)>
void fft2_many(A&& a, C&& c) {
    static constexpr std::size_t N = decay_traits<A>::dimensions();

    auto c_gpu = c.direct();

    std::size_t n1    = etl::dim<N - 2>(a);       //Size of the transform
    std::size_t n2    = etl::dim<N - 1>(a);       //Size of the transform
    std::size_t batch = etl::size(a) / (n1 * n2); //Number of batch

    direct_copy(a.memory_start(), a.memory_end(), c.memory_start());

    c_gpu.gpu_allocate_copy_if_necessary();

    detail::inplace_zfft2_many_kernel(c_gpu, batch, n1, n2);
}

/*!
 * \brief Perform many 2D FFT on a and store the result in c
 * \param a The input expression
 * \param c The output expression
 *
 * The first dimension of a and c are considered batch dimensions
 */
template <typename A, typename C, cpp_enable_if(all_complex_single_precision<A>::value)>
void fft2_many(A&& a, C&& c) {
    static constexpr std::size_t N = decay_traits<A>::dimensions();

    auto a_gpu = a.direct();
    auto c_gpu = c.direct();

    std::size_t n1    = etl::dim<N - 2>(a);       //Size of the transform
    std::size_t n2    = etl::dim<N - 1>(a);       //Size of the transform
    std::size_t batch = etl::size(a) / (n1 * n2); //Number of batch

    a_gpu.gpu_allocate_copy_if_necessary();

    detail::inplace_cfft2_many_kernel(a_gpu, batch, n1, n2);

    c_gpu.gpu_reallocate(a_gpu.gpu_release());
}

/*!
 * \brief Perform many 2D FFT on a and store the result in c
 * \param a The input expression
 * \param c The output expression
 *
 * The first dimension of a and c are considered batch dimensions
 */
template <typename A, typename C, cpp_enable_if(all_complex_double_precision<A>::value)>
void fft2_many(A&& a, C&& c) {
    static constexpr std::size_t N = decay_traits<A>::dimensions();

    auto a_gpu = a.direct();
    auto c_gpu = c.direct();

    std::size_t n1    = etl::dim<N - 2>(a);       //Size of the transform
    std::size_t n2    = etl::dim<N - 1>(a);       //Size of the transform
    std::size_t batch = etl::size(a) / (n1 * n2); //Number of batch

    a_gpu.gpu_allocate_copy_if_necessary();

    detail::inplace_zfft2_many_kernel(a_gpu, batch, n1, n2);

    c_gpu.gpu_reallocate(a_gpu.gpu_release());
}

/*!
 * \brief Perform many 2D Inverse FFT on a and store the result in c
 * \param a The input expression
 * \param c The output expression
 *
 * The first dimension of a and c are considered batch dimensions
 */
template <typename A, typename C, cpp_enable_if(all_complex_single_precision<A>::value)>
void ifft2_many(A&& a, C&& c) {
    static constexpr std::size_t N = decay_traits<A>::dimensions();

    auto a_gpu = a.direct();
    auto c_gpu = c.direct();

    std::size_t n1    = etl::dim<N - 2>(a);       //Size of the transform
    std::size_t n2    = etl::dim<N - 1>(a);       //Size of the transform
    std::size_t batch = etl::size(a) / (n1 * n2); //Number of batch

    a_gpu.gpu_allocate_copy_if_necessary();

    detail::inplace_cifft2_many_kernel(a_gpu, batch, n1, n2);

    c_gpu.gpu_reallocate(a_gpu.gpu_release());

    scale_back(c, 1.0 / double(n1 * n2));
}

/*!
 * \brief Perform many 2D Inverse FFT on a and store the result in c
 * \param a The input expression
 * \param c The output expression
 *
 * The first dimension of a and c are considered batch dimensions
 */
template <typename A, typename C, cpp_enable_if(all_complex_double_precision<A>::value)>
void ifft2_many(A&& a, C&& c) {
    static constexpr std::size_t N = decay_traits<A>::dimensions();

    auto a_gpu = a.direct();
    auto c_gpu = c.direct();

    std::size_t n1    = etl::dim<N - 2>(a);       //Size of the transform
    std::size_t n2    = etl::dim<N - 1>(a);       //Size of the transform
    std::size_t batch = etl::size(a) / (n1 * n2); //Number of batch

    a_gpu.gpu_allocate_copy_if_necessary();

    detail::inplace_zifft2_many_kernel(a_gpu, batch, n1, n2);

    c_gpu.gpu_reallocate(a_gpu.gpu_release());

    scale_back(c, 1.0 / double(n1 * n2));
}

/*!
 * \brief Perform the 2D full convolution of a with b and store the result in c
 * \param a The input matrix
 * \param b The kernel matrix
 * \param c The output matrix
 */
template <typename T>
void conv2_full(const opaque_memory<T, 2>& a, const opaque_memory<T, 2>& b, const opaque_memory<T, 2>& c) {
    detail::conv2_full_kernel(a.memory_start(), a.dim(0), a.dim(1), b.memory_start(), b.dim(0), b.dim(1), c.memory_start(), T(0.0));
}

/*!
 * \brief Perform the 2D full convolution of a with b and store the result in c,
 * with the flipped kernels of b.
 *
 * \param a The input matrix
 * \param b The kernel matrix
 * \param c The output matrix
 */
template <typename T>
void conv2_full_flipped(const opaque_memory<T, 2>& a, const opaque_memory<T, 2>& b, const opaque_memory<T, 2>& c) {
    etl::dyn_matrix<T, 2> prepared_b(b.dim(0), b.dim(1));

    std::copy(b.memory_start(), b.memory_end(), prepared_b.memory_start());

    prepared_b.fflip_inplace();

    detail::conv2_full_kernel(a.memory_start(), a.dim(0), a.dim(1), prepared_b.memory_start(), b.dim(0), b.dim(1), c.memory_start(), T(0.0));
}

/*!
 * \brief Perform the 2D full convolution of a with multiple kernels of b and store the result in c
 * \param a The input matrix
 * \param b The kernel matrix
 * \param c The output matrix
 */
template <typename T>
void conv2_full_multi(const opaque_memory<T, 2>& input, const opaque_memory<T, 3>& kernel, const opaque_memory<T, 3>& conv) {
    const auto K = kernel.dim(0);

    const auto k1 = kernel.dim(1);
    const auto k2 = kernel.dim(2);

    const auto c1 = conv.dim(1);
    const auto c2 = conv.dim(2);

    for(size_t k = 0; k < K; ++k){
        const auto k_s = k1 * k2;
        const auto c_s = c1 * c2;

        const T* b = kernel.memory_start() + k * k_s;
        T* c       = conv.memory_start() + k * c_s;

        detail::conv2_full_kernel(input.memory_start(), input.dim(0), input.dim(1), b, k1, k2, c, T(0.0));
    }
}

/*!
 * \brief Perform the 2D full convolution of a with multiple kernels of b and store the result in c
 * \param a The input matrix
 * \param b The kernel matrix
 * \param c The output matrix
 */
template <typename T>
void conv2_full_multi_flipped(const opaque_memory<T, 2>& input, const opaque_memory<T, 3>& kernel, const opaque_memory<T, 3>& conv) {
    const auto K = kernel.dim(0);

    const auto k1 = kernel.dim(1);
    const auto k2 = kernel.dim(2);

    const auto c1 = conv.dim(1);
    const auto c2 = conv.dim(2);

    for(size_t k = 0; k < K; ++k){
        const auto k_s = k1 * k2;
        const auto c_s = c1 * c2;

        const T* b = kernel.memory_start() + k * k_s;
        T* c       = conv.memory_start() + k * c_s;

        etl::dyn_matrix<T, 2> prepared_b(k1, k2);

        std::copy(b, b + k_s, prepared_b.memory_start());

        prepared_b.fflip_inplace();

        detail::conv2_full_kernel(input.memory_start(), input.dim(0), input.dim(1), prepared_b.memory_start(), k1, k2, c, T(0.0));
    }
}

/*!
 * \brief Perform the 4D full convolution of a with b and store the result in c
 * \param a The input matrix
 * \param b The kernel matrix
 * \param c The output matrix
 */
template <typename T>
void conv4_full(const opaque_memory<T, 4>& input, const opaque_memory<T, 4>& kernel, const opaque_memory<T, 4>& conv) {
    using detail::cufft_exec_c2c;

    if (kernel.dim(1) > 0) {
        auto conv_i_inc = conv.dim(1) * conv.dim(2) * conv.dim(3);
        auto conv_c_inc = conv.dim(2) * conv.dim(3);

        auto kernel_k_inc = kernel.dim(1) * kernel.dim(2) * kernel.dim(3);
        auto kernel_c_inc = kernel.dim(2) * kernel.dim(3);

        auto input_i_inc = input.dim(1) * input.dim(2) * input.dim(3);
        auto input_k_inc = input.dim(2) * input.dim(3);

        const auto N = input.dim(0);
        const auto K = kernel.dim(0);
        const auto C = kernel.dim(1);

        const auto m1 = input.dim(2);
        const auto m2 = input.dim(3);

        const auto n1 = kernel.dim(2);
        const auto n2 = kernel.dim(3);

        const std::size_t s1   = m1 + n1 - 1;
        const std::size_t s2   = m2 + n2 - 1;
        const std::size_t size = s1 * s2;

        std::fill(conv.memory_start(), conv.memory_end(), 0);

        auto handle = start_cufft();

        dyn_matrix<etl::complex<T>, 3> b_padded(K, C, size);
        std::fill(b_padded.memory_start(), b_padded.memory_end(), 0);

        dyn_matrix<etl::complex<T>, 3> a_padded(N, K, size);
        std::fill(a_padded.memory_start(), a_padded.memory_end(), 0);

        // Fully pad the inputs

        for (std::size_t i = 0; i < N; ++i) {
            for (std::size_t k = 0; k < K; ++k) {
                const T* a = input.memory_start() + i * input_i_inc + k * input_k_inc;    // input(i)(k)

                for (std::size_t ii = 0; ii < m1; ++ii) {
                    direct_copy_n(a + ii * m2, a_padded(i)(k).memory_start() + ii * s2, m2);
                }
            }
        }

        // Fully pad the kernels

        for (std::size_t k = 0; k < kernel.dim(0); ++k) {
            for (std::size_t c = 0; c < kernel.dim(1); ++c) {
                const T* b = kernel.memory_start() + k * kernel_k_inc + c * kernel_c_inc; // kernel(k)(c)

                for (std::size_t i = 0; i < n1; ++i) {
                    direct_copy_n(b + i * n2, b_padded(k)(c).memory_start() + i * s2, n2);
                }
            }
        }

        // Compute all the FFT of the inputs at once


        auto cufft_type = is_single_precision_t<T>::value ? CUFFT_C2C : CUFFT_Z2Z;

        {
            auto a_gpu = a_padded.direct();

            a_gpu.gpu_allocate_copy();

            int dims[] = {int(s1), int(s2)};

            cufftPlanMany(&handle.get(), 2, dims, nullptr, 1, s1 * s2, nullptr, 1, s1 * s2, cufft_type, N * K);
            cufft_exec_c2c(handle.get(), complex_cast(a_gpu.gpu_memory()), complex_cast(a_gpu.gpu_memory()), CUFFT_FORWARD);

            a_gpu.gpu_copy_from();
        }

        // Compute all the FFT of the kernels at once

        {
            auto b_gpu = b_padded.direct();

            b_gpu.gpu_allocate_copy();

            int dims[] = {int(s1), int(s2)};

            cufftPlanMany(&handle.get(), 2, dims, nullptr, 1, s1 * s2, nullptr, 1, s1 * s2, cufft_type, K * C);
            cufft_exec_c2c(handle.get(), complex_cast(b_gpu.gpu_memory()), complex_cast(b_gpu.gpu_memory()), CUFFT_FORWARD);

            b_gpu.gpu_copy_from();
        }

        // TODO For maximum performance
        // - tmp should have one more dimensions
        // - All the Inverse FFT should be done in one pass
        // - The multiplications and the conversion to real should be done in parallel

        dyn_matrix<etl::complex<T>, 3> tmp(C, K, size);

        for (std::size_t i = 0; i < N; ++i) {
            for (std::size_t c = 0; c < C; ++c) {
                for (std::size_t k = 0; k < K; ++k) {
                    tmp(c)(k) = a_padded(i)(k) >> b_padded(k)(c);
                }
            }

            auto gpu_tmp = tmp.direct();
            gpu_tmp.gpu_allocate_copy();

            int dims[] = {int(s1), int(s2)};

            cufftPlanMany(&handle.get(), 2, dims, nullptr, 1, s1 * s2, nullptr, 1, s1 * s2, cufft_type, C * K);
            cufft_exec_c2c(handle.get(), complex_cast(gpu_tmp.gpu_memory()), complex_cast(gpu_tmp.gpu_memory()), CUFFT_INVERSE);

            gpu_tmp.gpu_copy_from();

            for (std::size_t c = 0; c < C; ++c) {
                for (std::size_t k = 0; k < K; ++k) {
                    T* cc = conv.memory_start() + i * conv_i_inc + c * conv_c_inc; // conv(i)(c)

                    for (std::size_t i = 0; i < size; ++i) {
                        cc[i] += tmp(c, k, i).real * (T(1.0) / size);
                    }
                }
            }
        }
    }
}

/*!
 * \brief Perform the 4D full convolution of a with b and store the result in c
 * \param a The input matrix
 * \param b The kernel matrix
 * \param c The output matrix
 */
template <typename T>
void conv4_full_flipped(const opaque_memory<T, 4>& input, const opaque_memory<T, 4>& kernel, const opaque_memory<T, 4>& conv) {
    if (kernel.dim(1) > 0) {
        etl::dyn_matrix<T, 4> prepared_k(kernel.dim(0), kernel.dim(1), kernel.dim(2), kernel.dim(3));

        std::copy(kernel.memory_start(), kernel.memory_end(), prepared_k.memory_start());

        prepared_k.deep_fflip_inplace();

        conv4_full(input, prepared_k.direct(), conv);
    }
}

#else

//COVERAGE_EXCLUDE_BEGIN

/*!
 * \brief Perform the 1D FFT on a and store the result in c
 * \param a The input expression
 * \param c The output expression
 */
template <typename A, typename C>
void fft1(A&& a, C&& c) {
    cpp_unused(a);
    cpp_unused(c);
    cpp_unreachable("Unsupported feature called: cufft fft");
}

/*!
 * \brief Perform the 1D Inverse FFT on a and store the result in c
 * \param a The input expression
 * \param c The output expression
 */
template <typename A, typename C>
void ifft1(A&& a, C&& c) {
    cpp_unused(a);
    cpp_unused(c);
    cpp_unreachable("Unsupported feature called: cufft fft");
}

/*!
 * \brief Perform the 1D Inverse FFT on a and store the real part of the result in c
 * \param a The input expression
 * \param c The output expression
 */
template <typename A, typename C>
void ifft1_real(A&& a, C&& c) {
    cpp_unused(a);
    cpp_unused(c);
    cpp_unreachable("Unsupported feature called: cufft fft");
}

/*!
 * \brief Perform many 1D FFT on a and store the result in c
 * \param a The input expression
 * \param c The output expression
 *
 * The first dimension of a and c are considered batch dimensions
 */
template <typename A, typename C>
void fft1_many(A&& a, C&& c) {
    cpp_unused(a);
    cpp_unused(c);
    cpp_unreachable("Unsupported feature called: cufft fft");
}

/*!
 * \brief Perform many 1D Inverse FFT on a and store the result in c
 * \param a The input expression
 * \param c The output expression
 *
 * The first dimension of a and c are considered batch dimensions
 */
template <typename A, typename C>
void ifft1_many(A&& a, C&& c) {
    cpp_unused(a);
    cpp_unused(c);
    cpp_unreachable("Unsupported feature called: cufft fft");
}

/*!
 * \brief Perform the 2D FFT on a and store the result in c
 * \param a The input expression
 * \param c The output expression
 */
template <typename A, typename C>
void fft2(A&& a, C&& c) {
    cpp_unused(a);
    cpp_unused(c);
    cpp_unreachable("Unsupported feature called: cufft fft");
}

/*!
 * \brief Perform the 2D Inverse FFT on a and store the result in c
 * \param a The input expression
 * \param c The output expression
 */
template <typename A, typename C>
void ifft2(A&& a, C&& c) {
    cpp_unused(a);
    cpp_unused(c);
    cpp_unreachable("Unsupported feature called: cufft fft");
}

/*!
 * \brief Perform the 2D Inverse FFT on a and store the real part of the result in c
 * \param a The input expression
 * \param c The output expression
 */
template <typename A, typename C>
void ifft2_real(A&& a, C&& c) {
    cpp_unused(a);
    cpp_unused(c);
    cpp_unreachable("Unsupported feature called: cufft fft");
}

/*!
 * \brief Perform many 2D FFT on a and store the result in c
 * \param a The input expression
 * \param c The output expression
 *
 * The first dimension of a and c are considered batch dimensions
 */
template <typename A, typename C>
void fft2_many(A&& a, C&& c) {
    cpp_unused(a);
    cpp_unused(c);
    cpp_unreachable("Unsupported feature called: cufft fft");
}

/*!
 * \brief Perform many 2D Inverse FFT on a and store the result in c
 * \param a The input expression
 * \param c The output expression
 *
 * The first dimension of a and c are considered batch dimensions
 */
template <typename A, typename C>
void ifft2_many(A&& a, C&& c) {
    cpp_unused(a);
    cpp_unused(c);
    cpp_unreachable("Unsupported feature called: cufft fft");
}

/*!
 * \brief Perform the 1D full convolution of a with b and store the result in c
 * \param a The input matrix
 * \param b The kernel matrix
 * \param c The output matrix
 */
template <typename A, typename B, typename C>
void conv1_full(A&& a, B&& b, C&& c) {
    cpp_unused(a);
    cpp_unused(b);
    cpp_unused(c);
    cpp_unreachable("Unsupported feature called: cufft fft");
}

/*!
 * \brief Perform the 2D full convolution of a with b and store the result in c
 * \param a The input matrix
 * \param b The kernel matrix
 * \param c The output matrix
 */
template <typename A, typename B, typename C>
void conv2_full(A&& a, B&& b, C&& c) {
    cpp_unused(a);
    cpp_unused(b);
    cpp_unused(c);
    cpp_unreachable("Unsupported feature called: cufft fft");
}

/*!
 * \brief Perform the 2D full convolution of a with b and store the result in c,
 * with the flipped kernels of b.
 *
 * \param a The input matrix
 * \param b The kernel matrix
 * \param c The output matrix
 */
template <typename A, typename B, typename C>
void conv2_full_flipped(A&& a, B&& b, C&& c) {
    cpp_unused(a);
    cpp_unused(b);
    cpp_unused(c);
    cpp_unreachable("Unsupported feature called: cufft fft");
}

/*!
 * \brief Perform the 2D full convolution of a with multiple kernels of b and store the result in c
 * \param a The input matrix
 * \param b The kernel matrix
 * \param c The output matrix
 */
template <typename A, typename B, typename C>
void conv2_full_multi(A&& a, B&& b, C&& c) {
    cpp_unused(a);
    cpp_unused(b);
    cpp_unused(c);
    cpp_unreachable("Unsupported feature called: cufft fft");
}

/*!
 * \brief Perform the 2D full convolution of a with multiple kernels of b and store the result in c
 * \param a The input matrix
 * \param b The kernel matrix
 * \param c The output matrix
 */
template <typename A, typename B, typename C>
void conv2_full_multi_flipped(A&& a, B&& b, C&& c) {
    cpp_unused(a);
    cpp_unused(b);
    cpp_unused(c);
    cpp_unreachable("Unsupported feature called: cufft fft");
}

/*!
 * \brief Perform the 4D full convolution of a with b and store the result in c
 * \param a The input matrix
 * \param b The kernel matrix
 * \param c The output matrix
 */
template <typename A, typename B, typename C>
void conv4_full(A&& a, B&& b, C&& c) {
    cpp_unused(a);
    cpp_unused(b);
    cpp_unused(c);
    cpp_unreachable("Unsupported feature called: cufft fft");
}

/*!
 * \brief Perform the 4D full convolution of a with b and store the result in c
 * \param a The input matrix
 * \param b The kernel matrix
 * \param c The output matrix
 */
template <typename A, typename B, typename C>
void conv4_full_flipped(A&& a, B&& b, C&& c) {
    cpp_unused(a);
    cpp_unused(b);
    cpp_unused(c);
    cpp_unreachable("Unsupported feature called: cufft fft");
}

//COVERAGE_EXCLUDE_END

#endif

} //end of namespace cufft

} //end of namespace impl

} //end of namespace etl<|MERGE_RESOLUTION|>--- conflicted
+++ resolved
@@ -644,9 +644,6 @@
     scale_back(c, 1.0 / double(n));
 }
 
-<<<<<<< HEAD
-template <typename A, typename B, typename C>
-=======
 /*!
  * \brief Perform the 1D full convolution of a with b and store the result in c
  * \param a The input matrix
@@ -654,7 +651,6 @@
  * \param c The output matrix
  */
 template <typename A, typename B, typename C, cpp_enable_if(all_single_precision<A>::value)>
->>>>>>> 4bf9a234
 void conv1_full(A&& a, B&& b, C&& c) {
     using type = value_t<A>;
 
@@ -675,9 +671,7 @@
     gpu_a.gpu_allocate_copy();
     gpu_b.gpu_allocate_copy();
 
-<<<<<<< HEAD
     auto cufft_type = is_single_precision_t<type>::value ? CUFFT_C2C : CUFFT_Z2Z;
-=======
     cufftPlan1d(&handle.get(), size, CUFFT_C2C, 1);
 
     cufftExecC2C(handle.get(), complex_cast(gpu_a.gpu_memory()), complex_cast(gpu_a.gpu_memory()), CUFFT_FORWARD);
@@ -691,59 +685,6 @@
     gpu_a.gpu_copy_to(); //Refresh the GPU memory
 
     cufftExecC2C(handle.get(), complex_cast(gpu_a.gpu_memory()), complex_cast(gpu_a.gpu_memory()), CUFFT_INVERSE);
-
-    gpu_a.gpu_copy_from();
-
-    for (std::size_t i = 0; i < size; ++i) {
-        c[i] = a_padded[i].real * (1.0 / size);
-    }
-
-    //Get rid of the GPU memory
-    gpu_a.gpu_evict();
-    gpu_b.gpu_evict();
-}
-
-/*!
- * \brief Perform the 1D full convolution of a with b and store the result in c
- * \param a The input matrix
- * \param b The kernel matrix
- * \param c The output matrix
- */
-template <typename A, typename B, typename C, cpp_enable_if(all_double_precision<A>::value)>
-void conv1_full(A&& a, B&& b, C&& c) {
-    using type = value_t<A>;
-
-    auto handle = start_cufft();
-
-    const std::size_t size     = etl::size(c);
-
-    //Note: use of value_t to make the type dependent!
-    dyn_vector<etl::complex<type>> a_padded(size);
-    dyn_vector<etl::complex<type>> b_padded(size);
-
-    direct_copy(a.memory_start(), a.memory_end(), a_padded.memory_start());
-    direct_copy(b.memory_start(), b.memory_end(), b_padded.memory_start());
-
-    auto gpu_a = a_padded.direct();
-    auto gpu_b = b_padded.direct();
-
-    gpu_a.gpu_allocate_copy();
-    gpu_b.gpu_allocate_copy();
->>>>>>> 4bf9a234
-
-    cufftPlan1d(&handle.get(), size, cufft_type, 1);
-
-    detail::cufft_exec_c2c(handle.get(), complex_cast(gpu_a.gpu_memory()), complex_cast(gpu_a.gpu_memory()), CUFFT_FORWARD);
-    detail::cufft_exec_c2c(handle.get(), complex_cast(gpu_b.gpu_memory()), complex_cast(gpu_b.gpu_memory()), CUFFT_FORWARD);
-
-    gpu_a.gpu_copy_from();
-    gpu_b.gpu_copy_from();
-
-    a_padded *= b_padded;
-
-    gpu_a.gpu_copy_to(); //Refresh the GPU memory
-
-    detail::cufft_exec_c2c(handle.get(), complex_cast(gpu_a.gpu_memory()), complex_cast(gpu_a.gpu_memory()), CUFFT_INVERSE);
 
     gpu_a.gpu_copy_from();
 
