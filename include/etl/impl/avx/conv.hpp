--- conflicted
+++ resolved
@@ -282,16 +282,14 @@
 }
 
 inline void dconv2_valid_micro_kernel(const double* in, std::size_t n1, std::size_t n2, const double* kernel, std::size_t m1, std::size_t m2, double* out) {
-<<<<<<< HEAD
-    auto kernel_reverse = aligned_allocate_auto<double>(m1 * m2);
-
-    std::reverse_copy(kernel, kernel + m1 * m2, kernel_reverse.get());
-=======
     if(m2 < 4){
         etl::impl::sse::conv2_valid_micro_kernel(in, n1, n2, kernel, m1, m2, out);
         return;
     }
->>>>>>> b6778d3b
+
+    auto kernel_reverse = aligned_allocate_auto<double>(m1 * m2);
+
+    std::reverse_copy(kernel, kernel + m1 * m2, kernel_reverse.get());
 
     std::size_t c1 = n1 - m1 + 1;
     std::size_t c2 = n2 - m2 + 1;
