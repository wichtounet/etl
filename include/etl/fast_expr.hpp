--- conflicted
+++ resolved
@@ -13,20 +13,6 @@
 
 namespace etl {
 
-<<<<<<< HEAD
-=======
-template<typename LE, typename RE, typename Enable = void>
-struct get_etl_size ;
-
-template<typename LE, typename RE>
-struct get_etl_size<LE, RE, enable_if_t<is_etl_expr<LE>::value>>
-    : std::integral_constant<std::size_t, std::remove_reference<LE>::type::etl_size> {} ;
-
-template<typename LE, typename RE>
-struct get_etl_size<LE, RE, enable_if_t<and_u<is_etl_expr<RE>::value, not_u<is_etl_expr<LE>::value>::value>::value>>
-    : std::integral_constant<std::size_t, std::remove_reference<RE>::type::etl_size> {};
-
->>>>>>> b6042934
 template <typename T, typename LeftExpr, typename BinaryOp, typename RightExpr>
 class binary_expr {
 private:
@@ -128,13 +114,8 @@
     constexpr std::size_t size() const {
         return _value.size();
     }
-<<<<<<< HEAD
     
     template<typename E = Expr, disable_if_u<is_etl_fast<E>::value> = detail::dummy>
-=======
-
-    template<typename E = Expr, disable_if_u<std::remove_reference<E>::type::etl_fast> = detail::dummy>
->>>>>>> b6042934
     std::size_t size() const {
         return _value.size();
     }
